[package]
name = "blockops"
version = "0.1.0"
edition = "2021"

[dependencies]
alloy = { version = "1.0.16", features = ["full"] }
clap = { version = "4.5.40", features = ["cargo"] }
dotenv = "0.15.0"
tokio = { version = "1.45.1", features = ["full"] }
regex = "1.10.2"
hex = "0.4.3"
serde = { version = "1", features = ["derive"] }
serde_json = "1"
reqwest = { version = "0.12", features = ["json"] }
termimad = "0.24"
<<<<<<< HEAD
inquire = "0.7"
=======
inquire = "0.7.5"
>>>>>>> 03dd74c4
<|MERGE_RESOLUTION|>--- conflicted
+++ resolved
@@ -14,8 +14,4 @@
 serde_json = "1"
 reqwest = { version = "0.12", features = ["json"] }
 termimad = "0.24"
-<<<<<<< HEAD
-inquire = "0.7"
-=======
-inquire = "0.7.5"
->>>>>>> 03dd74c4
+inquire = "0.7.5"